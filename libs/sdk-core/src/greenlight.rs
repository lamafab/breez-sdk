--- conflicted
+++ resolved
@@ -1,12 +1,7 @@
 use crate::invoice::parse_invoice;
 use crate::models::{
-<<<<<<< HEAD
-    Config, GreenlightCredentials, LnPaymentDetails, Network, NodeAPI, NodeState,
-    PaymentDetails, PaymentType, SyncResponse, UnspentTransactionOutput,
-=======
     Config, GreenlightCredentials, LnPaymentDetails, Network, NodeAPI, NodeState, PaymentDetails,
     PaymentType, SyncResponse, UnspentTransactionOutput,
->>>>>>> 7e6d2ce1
 };
 
 use anyhow::{anyhow, Result};
@@ -230,19 +225,6 @@
         // Collect utxos from onchain funds
         let utxos = onchain_funds
             .iter()
-<<<<<<< HEAD
-            .map(|list_funds_output| match &list_funds_output.output {
-                Some(output) => Some(UnspentTransactionOutput {
-                    txid: output.txid.clone(),
-                    outnum: output.outnum,
-                    amount_millisatoshi: match &list_funds_output.amount {
-                        Some(amount) => amount_to_msat(amount),
-                        None => 0,
-                    },
-                    address: list_funds_output.address.clone(),
-                }),
-                None => None,
-=======
             .filter_map(|list_funds_output| {
                 list_funds_output
                     .output
@@ -257,7 +239,6 @@
                             .unwrap_or_default(),
                         address: list_funds_output.address.clone(),
                     })
->>>>>>> 7e6d2ce1
             })
             .collect();
 
