--- conflicted
+++ resolved
@@ -50,20 +50,15 @@
         amount_sats: u64,
         description: String,
         preimage: Option<Vec<u8>>,
-<<<<<<< HEAD
-    ) -> Result<Invoice>;
+        use_description_hash: Option<bool>,
+        expiry: Option<u64>,
+        cltv: Option<u32>,
+    ) -> Result<String>;
     async fn pull_changed(
         &self,
         since_timestamp: i64,
         balance_changed: bool,
     ) -> Result<SyncResponse>;
-=======
-        use_description_hash: Option<bool>,
-        expiry: Option<u64>,
-        cltv: Option<u32>,
-    ) -> Result<String>;
-    async fn pull_changed(&self, since_timestamp: i64) -> Result<SyncResponse>;
->>>>>>> 4fc3115a
     /// As per the `pb::PayRequest` docs, `amount_sats` is only needed when the invoice doesn't specify an amount
     async fn send_payment(
         &self,
